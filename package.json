--- conflicted
+++ resolved
@@ -11,20 +11,6 @@
     "packages/*"
   ],
   "scripts": {
-<<<<<<< HEAD
-    "build": "tsc --build tsconfig.json tsconfig.esm.json",
-    "build:clean": "tsc --build tsconfig.json tsconfig.esm.json --clean",
-    "build:watch": "tsc --build tsconfig.json --watch",
-    "clean": "git clean -dfqx -- .",
-    "prepare": "yarn run build",
-    "prettier": "prettier --write \"./**/src/**/*.ts\"",
-    "test": "lerna run --parallel test"
-  },
-  "devDependencies": {
-    "lerna": "^3.21.0",
-    "prettier": "^2.1.2",
-    "typescript": "~3.8.3"
-=======
     "build": "tsc --build",
     "build:clean": "yarn build --clean",
     "build:watch": "yarn build --watch",
@@ -35,6 +21,5 @@
     "@yarnpkg/pnpify": "^2.4.0",
     "prettier": "^2.2.1",
     "typescript": "^4.1.3"
->>>>>>> eb1d5a72
   }
 }